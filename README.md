--- conflicted
+++ resolved
@@ -1,66 +1,3 @@
-<<<<<<< HEAD
-# Delilah V3.0 
- 
-## Overview 
-Delilah V3.0 is a comprehensive medical assessment tool designed to streamline patient care documentation and analysis. The system provides structured assessment modules for various aspects of patient care, from demographics to specialized medical evaluations. 
- 
-## Project Structure 
-``` 
-delilah_V3.0/ 
-├── docs/                  # Project documentation 
-├── src/ 
-│   ├── app/              # Core application components 
-│   ├── components/       # Shared UI components 
-│   ├── contexts/         # React contexts 
-│   ├── hooks/           # Custom React hooks 
-│   ├── lib/             # Core libraries 
-│   ├── narrative/       # Narrative generation 
-│   ├── sections/        # Assessment sections 
-│   ├── services/        # External services 
-│   ├── test/           # Test utilities 
-│   └── utils/          # Utility functions 
-└── config files         # Configuration files 
-``` 
- 
-## Assessment Sections 
-1. Demographics and Header 
-2. Initial Assessment 
-3. Medical History 
-4. Functional Status 
-5. Specialized Assessments 
-6. Housekeeping Calculator 
-7. Environmental Assessment 
-8. Activities of Daily Living 
-9. Attendant Care 
-10. AMA Guides Assessment 
- 
-## Getting Started 
-1. Clone the repository 
-```bash 
-git clone https://github.com/sferland75/delilah_V3.0.git 
-``` 
- 
-2. Install dependencies 
-```bash 
-npm install 
-``` 
- 
-3. Start development server 
-```bash 
-npm run dev 
-``` 
- 
-## Development Guide 
-For detailed development instructions and patterns, see the [Development Guide](docs/DEVELOPMENT_GUIDE.md). 
- 
-## Testing 
-```bash 
-npm run test 
-``` 
- 
-## Contributing 
-Please follow the development patterns outlined in the Development Guide when contributing to this project. 
-=======
 # Delilah V3.0
 
 ## Overview
@@ -82,6 +19,7 @@
 │   ├── test/           # Test utilities
 │   └── utils/          # Utility functions
 └── config files         # Configuration files
+```
 
 ## Assessment Sections
 1. Demographics and Header
@@ -120,5 +58,4 @@
 ```
 
 ## Contributing
-Please follow the development patterns outlined in the Development Guide when contributing to this project.
->>>>>>> 01635197
+Please follow the development patterns outlined in the Development Guide when contributing to this project.